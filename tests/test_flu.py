import sys
from itertools import count, cycle

import pytest

from flupy import flu


<<<<<<< HEAD
class TestFlu(unittest.TestCase):

    def test_collect(self):
        assert flu(range(3)).collect() == [0, 1, 2]
        assert flu(range(3)).collect(container_type=tuple) == (0, 1, 2)
        assert flu(range(3)).collect(n=2) == [0, 1]

    def test___getitem__(self):
        assert flu(range(3))[1] == 1
        assert flu(range(3))[1:].collect() == [1, 2]
        assert flu(range(35))[1:2].collect() == [1]
        assert flu(range(35))[1:3].collect() == [1, 2]

    def test_sum(self):
        gen = flu(range(3))
        assert gen.sum() == 3

    def test_reduce(self):
        gen = flu(range(5))
        assert gen.reduce(lambda x, y: x+y) == 10

    def test_count(self):
        gen = flu(range(3))
        assert gen.count() == 3

    def test_min(self):
        gen = flu(range(3))
        assert gen.min() == 0

    def test_first(self):
        gen = flu(range(3))
        assert gen.first() == 0
        gen = flu([])
        with self.assertRaises(IndexError):
            gen.first()
        gen = flu([])
        assert gen.first(default=1) == 1

    def test_last(self):
        gen = flu(range(3))
        assert gen.last() == 2
        gen = flu([])
        with self.assertRaises(IndexError):
            gen.last()
        gen = flu([])
        assert gen.last(default=1) == 1

    def test_head(self):
        gen = flu(range(30))
        assert gen.head(n=2) == [0, 1]
        gen = flu(range(30))
        assert gen.head(n=3, container_type=set) == set([0, 1, 2])
        gen = flu(range(3))
        assert gen.head(n=50) == [0, 1, 2]

    def test_tail(self):
        gen = flu(range(30))
        assert gen.tail(n=2) == [28, 29]
        gen = flu(range(30))
        assert gen.tail(n=3, container_type=set) == set([27, 28, 29])
        gen = flu(range(3))
        assert gen.tail(n=50) == [0, 1, 2]

    def test_max(self):
        gen = flu(range(3))
        assert gen.max() == 2

    def test_unique(self):

        class NoHash:
            def __init__(self, letter, keyf):
                self.letter = letter
                self.keyf = keyf

        a = NoHash('a', 1)
        b = NoHash('b', 1)
        c = NoHash('c', 2)

        gen = flu([a, b, c]).unique()
        assert gen.collect() == [a, b, c]
        gen = flu([a, b, c]).unique(lambda x: x.letter)
        assert gen.collect() == [a, b, c]
        gen = flu([a, b, c]).unique(lambda x: x.keyf)
        assert gen.collect() == [a, c]

    def test_side_effect(self):

        class FakeFile:
            def __init__(self):
                self.is_open = False
                self.content = []

            def write(self, text):
                if self.is_open:
                    self.content.append(text)
                else:
                    raise IOError('fake file is not open for writing')

            def open(self):
                self.is_open = True

            def close(self):
                self.is_open = False

        # Test the fake file
        ffile = FakeFile()
        ffile.open()
        ffile.write('should be there')
        ffile.close()
        assert ffile.content[0] == 'should be there'
        with self.assertRaises(IOError):
            ffile.write('should fail')

        # Reset fake file
        ffile = FakeFile()

        with self.assertRaises(IOError):
            flu(range(5)).side_effect(ffile.write).collect()


        gen_result = flu(range(5)).side_effect(ffile.write, before=ffile.open, after=ffile.close) \
                                  .collect()
        assert ffile.is_open == False
        assert ffile.content == [0, 1, 2, 3, 4]
        assert gen_result == [0, 1, 2, 3, 4]

    def test_sort(self):
        gen = flu(range(3, 0, -1)).sort()
        assert gen.collect() == [1, 2, 3]

    def test_shuffle(self):
        original_order = list(range(10000))
        new_order = flu(original_order).shuffle().collect()
        assert new_order != original_order
        assert len(new_order) == len(original_order)
        assert sum(new_order) == sum(original_order)

    def test_map(self):
        gen = flu(range(3)).map(lambda x: x+2)
        assert gen.collect() == [2, 3, 4]

    def test_rate_limit(self):
        resA = flu(range(3)).collect()
        resB= flu(range(3)).rate_limit(5000).collect()
        assert resA == resB

    def test_map_item(self):
        gen = flu(range(3)).map(lambda x: {'a': x}).map_item('a')
        assert gen.collect() == [0, 1, 2]

    def test_map_attr(self):
        class Person:
            def __init__(self, age: int) -> None:
                self.age = age

        gen = flu(range(3)).map(lambda x: Person(x)).map_attr('age')
        assert gen.collect() == [0, 1, 2]

    def test_filter(self):
        gen = flu(range(3)).filter(lambda x: 0 < x < 2)
        assert gen.collect() == [1]

    def test_take(self):
        gen = flu(range(10)).take(5)
        assert gen.collect() == [0, 1, 2, 3, 4]

    def test_take_while(self):
        gen = flu(cycle(range(10))).take_while(lambda x: x < 4)
        assert gen.collect() == [0, 1, 2, 3]

    def test_drop_while(self):
        gen = flu([1, 2, 3, 4, 3, 2, 1]).drop_while(lambda x: x < 4)
        assert gen.collect() == [4, 3, 2, 1]

    def test_group_by(self):
        gen = flu([1, 1, 1, 2, 2, 2, 2, 3]).zip(range(100)).group_by(lambda x: x[0])
        g1, g2, g3 = gen.map(lambda x: (x[0], x[1].collect())).collect()
        # Standard usage
        assert g1 == (1, [(1, 0), (1, 1), (1, 2)])
        assert g2 == (2, [(2, 3), (2, 4), (2, 5), (2, 6)])
        assert g3 == (3, [(3, 7)])
        # No param usage
        v1 = flu(range(10)).group_by().map(lambda x: (x[0], list(x[1])))
        v2 = flu(range(10)).map(lambda x: (x, [x]))
        assert v1.collect() == v2.collect()
        # Sort
        gen = flu([1, 2, 1, 2]).group_by(lambda x: x, sort=False)
        assert gen.count() == 4
        gen = flu([1, 2, 1, 2]).group_by(lambda x: x, sort=True)
        assert gen.count() == 2

        # Identity Function
        points = [
                {'x': 1, 'y': 0},
                {'x': 4, 'y': 3},
                {'x': 1, 'y': 5}
        ]
        key_func = lambda u: u['x']
        gen = flu.group_by(points, key=key_func, sort=True).collect()
        assert len(gen) == 2
        assert gen[0][0] == 1
        assert gen[1][0] == 4
        assert len(gen[0][1].collect()) == 2
        assert len(gen[1][1].collect()) == 1

    def test_chunk(self):
        gen = flu(range(5)).chunk(2)
        assert gen.collect() == [[0, 1], [2, 3], [4]]

    def test_next(self):
        gen = flu(range(5))
        assert next(gen) == 0

    def test_iter(self):
        gen = flu(range(5))
        assert next(iter(gen)) == 0

    def test_enumerate(self):
        # Check default
        gen = flu(range(3)).enumerate()
        assert gen.collect() == [(0, 0), (1, 1), (2, 2)]

        # Check start param
        gen = flu(range(3)).enumerate(start=1)
        assert gen.collect() == [(1, 0), (2, 1), (3, 2)]

    def test_zip(self):
        gen = flu(range(3)).zip(range(3))
        assert gen.collect() == [(0, 0), (1, 1), (2, 2)]

        gen = flu(range(3)).zip(range(3), range(2))
        assert gen.collect() == [(0, 0, 0), (1, 1, 1)]

    def test_zip_longest(self):
        gen = flu(range(3)).zip_longest(range(5))
        assert gen.collect() == [(0, 0), (1, 1), (2, 2), (None, 3), (None, 4)]
        gen = flu(range(3)).zip_longest(range(5), fill_value='a')
        assert gen.collect() == [(0, 0), (1, 1), (2, 2), ('a', 3), ('a', 4)]
        gen = flu(range(3)).zip_longest(range(5), range(4), fill_value='a')
        assert gen.collect() == [(0, 0, 0), (1, 1, 1), (2, 2, 2), ('a', 3, 3), ('a', 4, 'a')]

    def test_window(self):
        # Check default
        gen = flu(range(5)).window(n=3)
        assert gen.collect() == [(0, 1, 2), (1, 2, 3), (2, 3, 4)]

        # Check step param
        gen = flu(range(5)).window(n=3, step=3)
        assert gen.collect() == [(0, 1, 2), (3, 4, None)]

        # Check fill_value param
        gen = flu(range(5)).window(n=3, step=3, fill_value='i')
        assert gen.collect() == [(0, 1, 2), (3, 4, 'i')]

    def test_flu(self):
        gen = flu(count()) \
                .map(lambda x: x**2) \
                .filter(lambda x: x % 517 == 0) \
                .chunk(5) \
                .take(3)
        assert next(gen) == [0, 267289, 1069156, 2405601, 4276624]

    def test_lazy(self):
        #TODO(or)
        pass

    def test_flatten(self):
        nested = [1, [2, (3, [4])], ['rbsd', 'abc'], (7,)]

        # Defaults with depth of 1
        gen = flu(nested).flatten()
        assert [x for x in gen] == [1, 2, (3, [4]), 'rbsd', 'abc', 7]

        # Depth 2
        gen = flu(nested).flatten(depth=2)
        assert [x for x in gen] == [1, 2, 3, [4], 'rbsd', 'abc', 7]

        # Depth 3
        gen = flu(nested).flatten(depth=3)
        assert [x for x in gen] == [1, 2, 3, 4, 'rbsd', 'abc', 7]

        # Depth infinite
        gen = flu(nested).flatten(depth=sys.maxsize)
        assert [x for x in gen] == [1, 2, 3, 4, 'rbsd', 'abc', 7]

        # Depth 2 with tuple base_type
        gen = flu(nested).flatten(depth=2, base_type=tuple)
        assert [x for x in gen] == [1, 2, (3, [4]), 'rbsd', 'abc', (7,)]

        # Depth 2 with iterate strings
        gen = flu(nested).flatten(depth=2, base_type=tuple, iterate_strings=True)
        assert [x for x in gen] == [1, 2, (3, [4]), 'r', 'b', 's', 'd', 'a', 'b', 'c', (7,)]

    def test_tee(self):
        # Default unpacking
        gen1, gen2 = flu(range(100)).tee()
        assert gen1.sum() == gen2.sum()

        # adjusting *n* paramter
        gen1, gen2, gen3 = flu(range(100)).tee(3)
        assert gen1.sum() == gen3.sum()

        # No sync progress
        gen1, gen2 = flu(range(100)).tee()
        assert next(gen1) == next(gen2)

        # No break chaining
        assert flu(range(5)).tee().map(sum).sum() == 20

    
if __name__ == '__main__':
    unittest.main()
=======
def test_collect():
    assert flu(range(3)).collect() == [0, 1, 2]
    assert flu(range(3)).collect(container_type=tuple) == (0, 1, 2)
    assert flu(range(3)).collect(n=2) == [0, 1]


def test___getitem__():
    assert flu(range(3))[1] == 1
    assert flu(range(3))[1:].collect() == [1, 2]
    assert flu(range(35))[1:2].collect() == [1]
    assert flu(range(35))[1:3].collect() == [1, 2]


def test_sum():
    gen = flu(range(3))
    assert gen.sum() == 3


def test_reduce():
    gen = flu(range(5))
    assert gen.reduce(lambda x, y: x + y) == 10


def test_count():
    gen = flu(range(3))
    assert gen.count() == 3


def test_min():
    gen = flu(range(3))
    assert gen.min() == 0


def test_first():
    gen = flu(range(3))
    assert gen.first() == 0
    gen = flu([])
    with pytest.raises(IndexError):
        gen.first()
    gen = flu([])
    assert gen.first(default=1) == 1


def test_last():
    gen = flu(range(3))
    assert gen.last() == 2
    gen = flu([])
    with pytest.raises(IndexError):
        gen.last()
    gen = flu([])
    assert gen.last(default=1) == 1


def test_head():
    gen = flu(range(30))
    assert gen.head(n=2) == [0, 1]
    gen = flu(range(30))
    assert gen.head(n=3, container_type=set) == set([0, 1, 2])
    gen = flu(range(3))
    assert gen.head(n=50) == [0, 1, 2]


def test_tail():
    gen = flu(range(30))
    assert gen.tail(n=2) == [28, 29]
    gen = flu(range(30))
    assert gen.tail(n=3, container_type=set) == set([27, 28, 29])
    gen = flu(range(3))
    assert gen.tail(n=50) == [0, 1, 2]


def test_max():
    gen = flu(range(3))
    assert gen.max() == 2


def test_unique():
    class NoHash:
        def __init__(self, letter, keyf):
            self.letter = letter
            self.keyf = keyf

    a = NoHash("a", 1)
    b = NoHash("b", 1)
    c = NoHash("c", 2)

    gen = flu([a, b, c]).unique()
    assert gen.collect() == [a, b, c]
    gen = flu([a, b, c]).unique(lambda x: x.letter)
    assert gen.collect() == [a, b, c]
    gen = flu([a, b, c]).unique(lambda x: x.keyf)
    assert gen.collect() == [a, c]


def test_side_effect():
    class FakeFile:
        def __init__(self):
            self.is_open = False
            self.content = []

        def write(self, text):
            if self.is_open:
                self.content.append(text)
            else:
                raise IOError("fake file is not open for writing")

        def open(self):
            self.is_open = True

        def close(self):
            self.is_open = False

    # Test the fake file
    ffile = FakeFile()
    ffile.open()
    ffile.write("should be there")
    ffile.close()
    assert ffile.content[0] == "should be there"
    with pytest.raises(IOError):
        ffile.write("should fail")

    # Reset fake file
    ffile = FakeFile()

    with pytest.raises(IOError):
        flu(range(5)).side_effect(ffile.write).collect()

    gen_result = (
        flu(range(5))
        .side_effect(ffile.write, before=ffile.open, after=ffile.close)
        .collect()
    )
    assert ffile.is_open == False
    assert ffile.content == [0, 1, 2, 3, 4]
    assert gen_result == [0, 1, 2, 3, 4]


def test_sort():
    gen = flu(range(3, 0, -1)).sort()
    assert gen.collect() == [1, 2, 3]


def test_shuffle():
    original_order = list(range(10000))
    new_order = flu(original_order).shuffle().collect()
    assert new_order != original_order
    assert len(new_order) == len(original_order)
    assert sum(new_order) == sum(original_order)


def test_map():
    gen = flu(range(3)).map(lambda x: x + 2)
    assert gen.collect() == [2, 3, 4]


def test_rate_limit():
    resA = flu(range(3)).collect()
    resB = flu(range(3)).rate_limit(5000).collect()
    assert resA == resB


def test_map_item():
    gen = flu(range(3)).map(lambda x: {"a": x}).map_item("a")
    assert gen.collect() == [0, 1, 2]


def test_map_attr():
    class Person:
        def __init__(self, age: int) -> None:
            self.age = age

    gen = flu(range(3)).map(lambda x: Person(x)).map_attr("age")
    assert gen.collect() == [0, 1, 2]


def test_filter():
    gen = flu(range(3)).filter(lambda x: 0 < x < 2)
    assert gen.collect() == [1]


def test_take():
    gen = flu(range(10)).take(5)
    assert gen.collect() == [0, 1, 2, 3, 4]


def test_take_while():
    gen = flu(cycle(range(10))).take_while(lambda x: x < 4)
    assert gen.collect() == [0, 1, 2, 3]


def test_drop_while():
    gen = flu([1, 2, 3, 4, 3, 2, 1]).drop_while(lambda x: x < 4)
    assert gen.collect() == [4, 3, 2, 1]


def test_group_by():
    gen = flu([1, 1, 1, 2, 2, 2, 2, 3]).zip(range(100)).group_by(lambda x: x[0])
    g1, g2, g3 = gen.map(lambda x: (x[0], x[1].collect())).collect()
    # Standard usage
    assert g1 == (1, [(1, 0), (1, 1), (1, 2)])
    assert g2 == (2, [(2, 3), (2, 4), (2, 5), (2, 6)])
    assert g3 == (3, [(3, 7)])
    # No param usage
    v1 = flu(range(10)).group_by().map(lambda x: (x[0], list(x[1])))
    v2 = flu(range(10)).map(lambda x: (x, [x]))
    assert v1.collect() == v2.collect()
    # Sort
    gen = flu([1, 2, 1, 2]).group_by(lambda x: x, sort=False)
    assert gen.count() == 4
    gen = flu([1, 2, 1, 2]).group_by(lambda x: x, sort=True)
    assert gen.count() == 2

    # Identity Function
    points = [{"x": 1, "y": 0}, {"x": 4, "y": 3}, {"x": 1, "y": 5}]
    key_func = lambda u: u["x"]
    gen = flu.group_by(points, key=key_func, sort=True).collect()
    assert len(gen) == 2
    assert gen[0][0] == 1
    assert gen[1][0] == 4
    assert len(gen[0][1].collect()) == 2
    assert len(gen[1][1].collect()) == 1


def test_chunk():
    gen = flu(range(5)).chunk(2)
    assert gen.collect() == [[0, 1], [2, 3], [4]]


def test_next():
    gen = flu(range(5))
    assert next(gen) == 0


def test_iter():
    gen = flu(range(5))
    assert next(iter(gen)) == 0


def test_enumerate():
    # Check default
    gen = flu(range(3)).enumerate()
    assert gen.collect() == [(0, 0), (1, 1), (2, 2)]

    # Check start param
    gen = flu(range(3)).enumerate(start=1)
    assert gen.collect() == [(1, 0), (2, 1), (3, 2)]


def test_zip():
    gen = flu(range(3)).zip(range(3))
    assert gen.collect() == [(0, 0), (1, 1), (2, 2)]

    gen = flu(range(3)).zip(range(3), range(2))
    assert gen.collect() == [(0, 0, 0), (1, 1, 1)]


def test_zip_longest():
    gen = flu(range(3)).zip_longest(range(5))
    assert gen.collect() == [(0, 0), (1, 1), (2, 2), (None, 3), (None, 4)]
    gen = flu(range(3)).zip_longest(range(5), fill_value="a")
    assert gen.collect() == [(0, 0), (1, 1), (2, 2), ("a", 3), ("a", 4)]
    gen = flu(range(3)).zip_longest(range(5), range(4), fill_value="a")
    assert gen.collect() == [
        (0, 0, 0),
        (1, 1, 1),
        (2, 2, 2),
        ("a", 3, 3),
        ("a", 4, "a"),
    ]


def test_window():
    # Check default
    gen = flu(range(5)).window(n=3)
    assert gen.collect() == [(0, 1, 2), (1, 2, 3), (2, 3, 4)]

    # Check step param
    gen = flu(range(5)).window(n=3, step=3)
    assert gen.collect() == [(0, 1, 2), (3, 4, None)]

    # Check fill_value param
    gen = flu(range(5)).window(n=3, step=3, fill_value="i")
    assert gen.collect() == [(0, 1, 2), (3, 4, "i")]


def test_flu():
    gen = (
        flu(count())
        .map(lambda x: x ** 2)
        .filter(lambda x: x % 517 == 0)
        .chunk(5)
        .take(3)
    )
    assert next(gen) == [0, 267289, 1069156, 2405601, 4276624]


def test_lazy():
    # TODO(or)
    pass


def test_flatten():
    nested = [1, [2, (3, [4])], ["rbsd", "abc"], (7,)]

    # Defaults with depth of 1
    gen = flu(nested).flatten()
    assert [x for x in gen] == [1, 2, (3, [4]), "rbsd", "abc", 7]

    # Depth 2
    gen = flu(nested).flatten(depth=2)
    assert [x for x in gen] == [1, 2, 3, [4], "rbsd", "abc", 7]

    # Depth 3
    gen = flu(nested).flatten(depth=3)
    assert [x for x in gen] == [1, 2, 3, 4, "rbsd", "abc", 7]

    # Depth infinite
    gen = flu(nested).flatten(depth=sys.maxsize)
    assert [x for x in gen] == [1, 2, 3, 4, "rbsd", "abc", 7]

    # Depth 2 with tuple base_type
    gen = flu(nested).flatten(depth=2, base_type=tuple)
    assert [x for x in gen] == [1, 2, (3, [4]), "rbsd", "abc", (7,)]

    # Depth 2 with iterate strings
    gen = flu(nested).flatten(depth=2, base_type=tuple, iterate_strings=True)
    assert [x for x in gen] == [1, 2, (3, [4]), "r", "b", "s", "d", "a", "b", "c", (7,)]


def test_tee():
    # Default unpacking
    gen1, gen2 = flu(range(100)).tee()
    assert gen1.sum() == gen2.sum()

    # adjusting *n* paramter
    gen1, gen2, gen3 = flu(range(100)).tee(3)
    assert gen1.sum() == gen3.sum()

    # No sync progress
    gen1, gen2 = flu(range(100)).tee()
    assert next(gen1) == next(gen2)

    # No break chaining
    assert flu(range(5)).tee().map(sum).sum() == 20
>>>>>>> 1787e3ce
<|MERGE_RESOLUTION|>--- conflicted
+++ resolved
@@ -6,320 +6,6 @@
 from flupy import flu
 
 
-<<<<<<< HEAD
-class TestFlu(unittest.TestCase):
-
-    def test_collect(self):
-        assert flu(range(3)).collect() == [0, 1, 2]
-        assert flu(range(3)).collect(container_type=tuple) == (0, 1, 2)
-        assert flu(range(3)).collect(n=2) == [0, 1]
-
-    def test___getitem__(self):
-        assert flu(range(3))[1] == 1
-        assert flu(range(3))[1:].collect() == [1, 2]
-        assert flu(range(35))[1:2].collect() == [1]
-        assert flu(range(35))[1:3].collect() == [1, 2]
-
-    def test_sum(self):
-        gen = flu(range(3))
-        assert gen.sum() == 3
-
-    def test_reduce(self):
-        gen = flu(range(5))
-        assert gen.reduce(lambda x, y: x+y) == 10
-
-    def test_count(self):
-        gen = flu(range(3))
-        assert gen.count() == 3
-
-    def test_min(self):
-        gen = flu(range(3))
-        assert gen.min() == 0
-
-    def test_first(self):
-        gen = flu(range(3))
-        assert gen.first() == 0
-        gen = flu([])
-        with self.assertRaises(IndexError):
-            gen.first()
-        gen = flu([])
-        assert gen.first(default=1) == 1
-
-    def test_last(self):
-        gen = flu(range(3))
-        assert gen.last() == 2
-        gen = flu([])
-        with self.assertRaises(IndexError):
-            gen.last()
-        gen = flu([])
-        assert gen.last(default=1) == 1
-
-    def test_head(self):
-        gen = flu(range(30))
-        assert gen.head(n=2) == [0, 1]
-        gen = flu(range(30))
-        assert gen.head(n=3, container_type=set) == set([0, 1, 2])
-        gen = flu(range(3))
-        assert gen.head(n=50) == [0, 1, 2]
-
-    def test_tail(self):
-        gen = flu(range(30))
-        assert gen.tail(n=2) == [28, 29]
-        gen = flu(range(30))
-        assert gen.tail(n=3, container_type=set) == set([27, 28, 29])
-        gen = flu(range(3))
-        assert gen.tail(n=50) == [0, 1, 2]
-
-    def test_max(self):
-        gen = flu(range(3))
-        assert gen.max() == 2
-
-    def test_unique(self):
-
-        class NoHash:
-            def __init__(self, letter, keyf):
-                self.letter = letter
-                self.keyf = keyf
-
-        a = NoHash('a', 1)
-        b = NoHash('b', 1)
-        c = NoHash('c', 2)
-
-        gen = flu([a, b, c]).unique()
-        assert gen.collect() == [a, b, c]
-        gen = flu([a, b, c]).unique(lambda x: x.letter)
-        assert gen.collect() == [a, b, c]
-        gen = flu([a, b, c]).unique(lambda x: x.keyf)
-        assert gen.collect() == [a, c]
-
-    def test_side_effect(self):
-
-        class FakeFile:
-            def __init__(self):
-                self.is_open = False
-                self.content = []
-
-            def write(self, text):
-                if self.is_open:
-                    self.content.append(text)
-                else:
-                    raise IOError('fake file is not open for writing')
-
-            def open(self):
-                self.is_open = True
-
-            def close(self):
-                self.is_open = False
-
-        # Test the fake file
-        ffile = FakeFile()
-        ffile.open()
-        ffile.write('should be there')
-        ffile.close()
-        assert ffile.content[0] == 'should be there'
-        with self.assertRaises(IOError):
-            ffile.write('should fail')
-
-        # Reset fake file
-        ffile = FakeFile()
-
-        with self.assertRaises(IOError):
-            flu(range(5)).side_effect(ffile.write).collect()
-
-
-        gen_result = flu(range(5)).side_effect(ffile.write, before=ffile.open, after=ffile.close) \
-                                  .collect()
-        assert ffile.is_open == False
-        assert ffile.content == [0, 1, 2, 3, 4]
-        assert gen_result == [0, 1, 2, 3, 4]
-
-    def test_sort(self):
-        gen = flu(range(3, 0, -1)).sort()
-        assert gen.collect() == [1, 2, 3]
-
-    def test_shuffle(self):
-        original_order = list(range(10000))
-        new_order = flu(original_order).shuffle().collect()
-        assert new_order != original_order
-        assert len(new_order) == len(original_order)
-        assert sum(new_order) == sum(original_order)
-
-    def test_map(self):
-        gen = flu(range(3)).map(lambda x: x+2)
-        assert gen.collect() == [2, 3, 4]
-
-    def test_rate_limit(self):
-        resA = flu(range(3)).collect()
-        resB= flu(range(3)).rate_limit(5000).collect()
-        assert resA == resB
-
-    def test_map_item(self):
-        gen = flu(range(3)).map(lambda x: {'a': x}).map_item('a')
-        assert gen.collect() == [0, 1, 2]
-
-    def test_map_attr(self):
-        class Person:
-            def __init__(self, age: int) -> None:
-                self.age = age
-
-        gen = flu(range(3)).map(lambda x: Person(x)).map_attr('age')
-        assert gen.collect() == [0, 1, 2]
-
-    def test_filter(self):
-        gen = flu(range(3)).filter(lambda x: 0 < x < 2)
-        assert gen.collect() == [1]
-
-    def test_take(self):
-        gen = flu(range(10)).take(5)
-        assert gen.collect() == [0, 1, 2, 3, 4]
-
-    def test_take_while(self):
-        gen = flu(cycle(range(10))).take_while(lambda x: x < 4)
-        assert gen.collect() == [0, 1, 2, 3]
-
-    def test_drop_while(self):
-        gen = flu([1, 2, 3, 4, 3, 2, 1]).drop_while(lambda x: x < 4)
-        assert gen.collect() == [4, 3, 2, 1]
-
-    def test_group_by(self):
-        gen = flu([1, 1, 1, 2, 2, 2, 2, 3]).zip(range(100)).group_by(lambda x: x[0])
-        g1, g2, g3 = gen.map(lambda x: (x[0], x[1].collect())).collect()
-        # Standard usage
-        assert g1 == (1, [(1, 0), (1, 1), (1, 2)])
-        assert g2 == (2, [(2, 3), (2, 4), (2, 5), (2, 6)])
-        assert g3 == (3, [(3, 7)])
-        # No param usage
-        v1 = flu(range(10)).group_by().map(lambda x: (x[0], list(x[1])))
-        v2 = flu(range(10)).map(lambda x: (x, [x]))
-        assert v1.collect() == v2.collect()
-        # Sort
-        gen = flu([1, 2, 1, 2]).group_by(lambda x: x, sort=False)
-        assert gen.count() == 4
-        gen = flu([1, 2, 1, 2]).group_by(lambda x: x, sort=True)
-        assert gen.count() == 2
-
-        # Identity Function
-        points = [
-                {'x': 1, 'y': 0},
-                {'x': 4, 'y': 3},
-                {'x': 1, 'y': 5}
-        ]
-        key_func = lambda u: u['x']
-        gen = flu.group_by(points, key=key_func, sort=True).collect()
-        assert len(gen) == 2
-        assert gen[0][0] == 1
-        assert gen[1][0] == 4
-        assert len(gen[0][1].collect()) == 2
-        assert len(gen[1][1].collect()) == 1
-
-    def test_chunk(self):
-        gen = flu(range(5)).chunk(2)
-        assert gen.collect() == [[0, 1], [2, 3], [4]]
-
-    def test_next(self):
-        gen = flu(range(5))
-        assert next(gen) == 0
-
-    def test_iter(self):
-        gen = flu(range(5))
-        assert next(iter(gen)) == 0
-
-    def test_enumerate(self):
-        # Check default
-        gen = flu(range(3)).enumerate()
-        assert gen.collect() == [(0, 0), (1, 1), (2, 2)]
-
-        # Check start param
-        gen = flu(range(3)).enumerate(start=1)
-        assert gen.collect() == [(1, 0), (2, 1), (3, 2)]
-
-    def test_zip(self):
-        gen = flu(range(3)).zip(range(3))
-        assert gen.collect() == [(0, 0), (1, 1), (2, 2)]
-
-        gen = flu(range(3)).zip(range(3), range(2))
-        assert gen.collect() == [(0, 0, 0), (1, 1, 1)]
-
-    def test_zip_longest(self):
-        gen = flu(range(3)).zip_longest(range(5))
-        assert gen.collect() == [(0, 0), (1, 1), (2, 2), (None, 3), (None, 4)]
-        gen = flu(range(3)).zip_longest(range(5), fill_value='a')
-        assert gen.collect() == [(0, 0), (1, 1), (2, 2), ('a', 3), ('a', 4)]
-        gen = flu(range(3)).zip_longest(range(5), range(4), fill_value='a')
-        assert gen.collect() == [(0, 0, 0), (1, 1, 1), (2, 2, 2), ('a', 3, 3), ('a', 4, 'a')]
-
-    def test_window(self):
-        # Check default
-        gen = flu(range(5)).window(n=3)
-        assert gen.collect() == [(0, 1, 2), (1, 2, 3), (2, 3, 4)]
-
-        # Check step param
-        gen = flu(range(5)).window(n=3, step=3)
-        assert gen.collect() == [(0, 1, 2), (3, 4, None)]
-
-        # Check fill_value param
-        gen = flu(range(5)).window(n=3, step=3, fill_value='i')
-        assert gen.collect() == [(0, 1, 2), (3, 4, 'i')]
-
-    def test_flu(self):
-        gen = flu(count()) \
-                .map(lambda x: x**2) \
-                .filter(lambda x: x % 517 == 0) \
-                .chunk(5) \
-                .take(3)
-        assert next(gen) == [0, 267289, 1069156, 2405601, 4276624]
-
-    def test_lazy(self):
-        #TODO(or)
-        pass
-
-    def test_flatten(self):
-        nested = [1, [2, (3, [4])], ['rbsd', 'abc'], (7,)]
-
-        # Defaults with depth of 1
-        gen = flu(nested).flatten()
-        assert [x for x in gen] == [1, 2, (3, [4]), 'rbsd', 'abc', 7]
-
-        # Depth 2
-        gen = flu(nested).flatten(depth=2)
-        assert [x for x in gen] == [1, 2, 3, [4], 'rbsd', 'abc', 7]
-
-        # Depth 3
-        gen = flu(nested).flatten(depth=3)
-        assert [x for x in gen] == [1, 2, 3, 4, 'rbsd', 'abc', 7]
-
-        # Depth infinite
-        gen = flu(nested).flatten(depth=sys.maxsize)
-        assert [x for x in gen] == [1, 2, 3, 4, 'rbsd', 'abc', 7]
-
-        # Depth 2 with tuple base_type
-        gen = flu(nested).flatten(depth=2, base_type=tuple)
-        assert [x for x in gen] == [1, 2, (3, [4]), 'rbsd', 'abc', (7,)]
-
-        # Depth 2 with iterate strings
-        gen = flu(nested).flatten(depth=2, base_type=tuple, iterate_strings=True)
-        assert [x for x in gen] == [1, 2, (3, [4]), 'r', 'b', 's', 'd', 'a', 'b', 'c', (7,)]
-
-    def test_tee(self):
-        # Default unpacking
-        gen1, gen2 = flu(range(100)).tee()
-        assert gen1.sum() == gen2.sum()
-
-        # adjusting *n* paramter
-        gen1, gen2, gen3 = flu(range(100)).tee(3)
-        assert gen1.sum() == gen3.sum()
-
-        # No sync progress
-        gen1, gen2 = flu(range(100)).tee()
-        assert next(gen1) == next(gen2)
-
-        # No break chaining
-        assert flu(range(5)).tee().map(sum).sum() == 20
-
-    
-if __name__ == '__main__':
-    unittest.main()
-=======
 def test_collect():
     assert flu(range(3)).collect() == [0, 1, 2]
     assert flu(range(3)).collect(container_type=tuple) == (0, 1, 2)
@@ -663,5 +349,4 @@
     assert next(gen1) == next(gen2)
 
     # No break chaining
-    assert flu(range(5)).tee().map(sum).sum() == 20
->>>>>>> 1787e3ce
+    assert flu(range(5)).tee().map(sum).sum() == 20